--- conflicted
+++ resolved
@@ -57,13 +57,8 @@
 features = ["doc-only"]
 
 [dependencies]
-<<<<<<< HEAD
 rust_tokenizers = { version = "~6.2.4", path = "E:/Coding/backup-rust/rust-tokenizers/main" }
-tch = "~0.4.1"
-=======
-rust_tokenizers = "~6.2.3"
 tch = "~0.5.0"
->>>>>>> 3d3eac91
 serde_json = "1.0.64"
 serde = { version = "1.0.126", features = ["derive"] }
 dirs = "3.0.2"
